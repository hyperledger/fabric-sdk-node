{
  "name": "fabric-ca-client",
  "description": "SDK for writing node.js applications to interact with Hyperledger Fabric. This package encapsulates the APIs to interact with the Fabric CA to manage user certificates lifecycle such as register, enroll, renew and revoke.",
  "keywords": [
    "hyperledger",
    "blockchain"
  ],
  "version": "1.4.18",
  "main": "index.js",
  "scripts": {
    "test": "nyc mocha --exclude 'test/data/**/*.js' --recursive  -t 10000"
  },
  "repository": {
    "type": "github",
    "url": "https://github.com/hyperledger/fabric-sdk-node"
  },
  "engines": {
    "node": "^10.15.3 || ^12.15.0",
    "npm": "^6.4.1"
  },
  "types": "./types/index.d.ts",
  "dependencies": {
<<<<<<< HEAD
    "grpc": "1.24.3",
    "jsrsasign": "^10.4.1",
=======
    "grpc": "1.24.11",
>>>>>>> 1a048a94
    "lodash.clone": "4.5.0",
    "url": "^0.11.0",
    "winston": "^2.4.0"
  },
  "license": "Apache-2.0",
  "licenses": [
    {
      "type": "Apache-2.0",
      "url": "https://github.com/hyperledger/fabric/blob/master/LICENSE"
    }
  ],
  "nyc": {
    "exclude": [
      "index.js",
      "coverage/**",
      "lib/impl",
      "lib/msp",
      "lib/protos",
      "test/**"
    ],
    "reporter": [
      "text-summary",
      "html"
    ],
    "all": true,
    "check-coverage": true,
    "statements": 20,
    "branches": 5,
    "functions": 10,
    "lines": 20
  }
}<|MERGE_RESOLUTION|>--- conflicted
+++ resolved
@@ -20,12 +20,8 @@
   },
   "types": "./types/index.d.ts",
   "dependencies": {
-<<<<<<< HEAD
-    "grpc": "1.24.3",
     "jsrsasign": "^10.4.1",
-=======
     "grpc": "1.24.11",
->>>>>>> 1a048a94
     "lodash.clone": "4.5.0",
     "url": "^0.11.0",
     "winston": "^2.4.0"
