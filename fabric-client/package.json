{
  "name": "fabric-client",
  "description": "SDK for writing node.js applications to interact with Hyperledger Fabric. This package encapsulates the APIs to interact with Peers and Orderers of the Fabric network to install and instantiate chaincodes, send transaction invocations and perform chaincode queries.",
  "keywords": [
    "hyperledger",
    "blockchain"
  ],
  "version": "1.4.18",
  "main": "index.js",
  "scripts": {
    "test": "nyc mocha --exclude 'test/data/**/*.js' --recursive  -t 10000"
  },
  "repository": {
    "type": "github",
    "url": "https://github.com/hyperledger/fabric-sdk-node"
  },
  "engines": {
    "node": "^10.15.3 || ^12.15.0",
    "npm": " ^6.4.1"
  },
  "types": "./types/index.d.ts",
  "dependencies": {
    "@types/bytebuffer": "^5.0.34",
    "bn.js": "^4.11.3",
    "bytebuffer": "^5.0.1",
    "callsite": "^1.0.0",
    "elliptic": "^6.5.4",
    "fabric-ca-client": "file:../fabric-ca-client",
    "fs-extra": "^8.1.0",
    "grpc": "1.24.11",
    "ignore-walk": "^3.0.0",
    "js-sha3": "^0.7.0",
    "js-yaml": "^3.9.0",
<<<<<<< HEAD
    "jsrsasign": "^10.4.1",
    "klaw": "^2.0.0",
=======
    "jsrsasign": "^8.0.20",
    "klaw": "^4.0.1",
>>>>>>> 1a048a94
    "lodash.clone": "4.5.0",
    "long": "^4.0.0",
    "nano": "^6.4.4",
    "nconf": "^0.10.0",
    "promise-settle": "^0.3.0",
    "protobufjs": "5.0.3",
    "sjcl": "1.0.7",
    "tar-stream": "^2.2.0",
    "url": "^0.11.0",
    "winston": "^2.4.0"
  },
  "optionalDependencies": {
    "pkcs11js": "^1.0.6"
  },
  "license": "Apache-2.0",
  "licenses": [
    {
      "type": "Apache-2.0",
      "url": "https://github.com/hyperledger/fabric/blob/master/LICENSE"
    }
  ],
  "nyc": {
    "exclude": [
      "index.js",
      "coverage/**",
      "lib/impl",
      "lib/msp",
      "lib/protos",
      "test/**"
    ],
    "reporter": [
      "text-summary",
      "html"
    ],
    "all": true,
    "check-coverage": true,
    "statements": 90,
    "branches": 86,
    "functions": 94,
    "lines": 90
  }
}<|MERGE_RESOLUTION|>--- conflicted
+++ resolved
@@ -31,13 +31,8 @@
     "ignore-walk": "^3.0.0",
     "js-sha3": "^0.7.0",
     "js-yaml": "^3.9.0",
-<<<<<<< HEAD
     "jsrsasign": "^10.4.1",
-    "klaw": "^2.0.0",
-=======
-    "jsrsasign": "^8.0.20",
     "klaw": "^4.0.1",
->>>>>>> 1a048a94
     "lodash.clone": "4.5.0",
     "long": "^4.0.0",
     "nano": "^6.4.4",
