/**
 * SPDX-License-Identifier: Apache-2.0
 */

/* eslint-disable @typescript-eslint/no-unsafe-call */
/* eslint-disable @typescript-eslint/no-unsafe-member-access */
/* eslint-disable @typescript-eslint/no-explicit-any */
/* eslint-disable @typescript-eslint/no-unsafe-assignment */

import FabricCAServices = require('fabric-ca-client');
import {
	Channel, Client, Commit, Endorsement, Endorser,
	Endpoint, Eventer, EventService, Discoverer, DiscoveryService,
	IdentityContext, ProposalResponse, Query, User, DiscoveryHandler,
	StartRequestOptions, SendEventOptions, BuildProposalRequest, SendProposalRequest, EventRegistrationOptions, EventListener
} from 'fabric-common';
import * as fs from 'fs';
import * as Long from 'long';
import * as Constants from '../../constants';
import * as BaseUtils from './baseUtils';
import {CommonConnectionProfileHelper} from './commonConnectionProfileHelper';
import {StateStore} from './stateStore';
import * as util from 'util';
<<<<<<< HEAD

=======
>>>>>>> b67b27ca

const stateStore: StateStore = StateStore.getInstance();

interface ClientState {
	client: Client;
	user: User;
	channels: Map<string, Channel>;
	ccp: CommonConnectionProfileHelper;
	requests?: Map<string, ChannelRequest>;
	queries?: Map<string, QueryState>;
	eventServices?: Map<string, EventServiceState>;
}

interface ChannelRequest {
	handler?: DiscoveryHandler;
	targets?: Endorser[];
	idx: IdentityContext;
	endorsement: Endorsement;
	endpoints: Endpoint[];
	discoveryResults: any;
	results?: RequestResult,
}

interface QueryState {
	results?: RequestResult & {
		chaincodecheck?: string;
	} & Record<string, unknown>;
}

interface RequestResult {
	general?: string;
	commit?: string;
	event?: string;
}

interface EventServiceState {
	eventService: EventService;
	idx: IdentityContext;
	channelName: string;
	eventListeners?: Map<string, ListenerState>;
}

interface ListenerState {
	error?: Error;
	eventListener?: EventListener;
	results?: {
		block?: string;
		transaction?: string;
	},
<<<<<<< HEAD
	completePromise?: Promise<void>;
=======
>>>>>>> b67b27ca
}

function assertNoErrors(endorsementResults: ProposalResponse): void {
	if (endorsementResults.errors && endorsementResults.errors.length > 0) {
		for (const error of endorsementResults.errors) {
			BaseUtils.logMsg(`Failed to get endorsement with error: ${error.message} and proposal response:`, endorsementResults);
		}
		throw Error('failed endorsement');
	}
}

export async function createAdminClient(clientName: string, ccp: CommonConnectionProfileHelper, clientOrg: string): Promise<void> {

	// check if the client already exists
	const clientMap: Map<string, any> | undefined = stateStore.get(Constants.CLIENTS);

	if (clientMap && clientMap.has(clientName)) {
		BaseUtils.logMsg(`Client named ${clientName} already exists`);
	} else {
		BaseUtils.logMsg(`Creating client named ${clientName} for organization ${clientOrg}`);

		// Get a user
		const user: User = createAdminUserForOrg(ccp, clientOrg);

		// Form client with user
		const client: Client = Client.newClient(clientName);
		const enrollResponse: FabricCAServices.IEnrollResponse = await getTlsEnrollmentResponseForOrgUser(user, clientOrg, ccp);
		client.setTlsClientCertAndKey(enrollResponse.certificate, enrollResponse.key.toBytes());

		// persist client in state store for use later
		if (clientMap) {
			clientMap.set(clientName, {client, user, ccp, clientOrg});
		} else {
			const map: Map<string, any> = new Map<string, any>();
			map.set(clientName, {client, user, ccp, clientOrg});
			stateStore.set(Constants.CLIENTS, map);
		}
		BaseUtils.logMsg(`Created client named ${clientName} and persisted in state store`);
	}
}

export function createChannelWithClient(clientName: string, channelName: string): void {
	const clientObject: any = retrieveClientObject(clientName);
	// Does this client have a channel associated?
	if (clientObject.channels && clientObject.channels.has(channelName)) {
		BaseUtils.logMsg(`Client channel named ${channelName} already exists`);
	} else {
		// Build channel and append to client channels map
		const channel: Channel = (clientObject.client as Client).newChannel(channelName);

		if (clientObject.channels) {
			clientObject.channels.set(channelName, channel);
		} else {
			const channelMap: Map<string, Channel> = new Map();
			channelMap.set(channelName, channel);
			clientObject.channels = channelMap;
		}
		BaseUtils.logMsg(`Channel ${channelName} has been persisted with client ${clientName}`);
	}
}

export function retrieveClientObject(clientName: string): ClientState {
	const clientMap: Map<string, ClientState> | undefined = stateStore.get(Constants.CLIENTS);
	const result = clientMap?.get(clientName);
	if (result) {
		return result;
	} else {
		const msg = `Required client named ${clientName} does not exist`;
		BaseUtils.logMsg(msg);
		throw new Error(msg);
	}
}

// eslint-disable-next-line @typescript-eslint/explicit-module-boundary-types
export async function buildChannelRequest(requestName: string, contractName: string, requestArgs: any, clientName: string,
	channelName: string, useDiscovery: boolean): Promise<void> {

	// Best have a client object ready and waiting
	const clientObject = retrieveClientObject(clientName);
	const client = clientObject.client;
	const ccp = clientObject.ccp;
	const channel = getChannel(clientObject, channelName);

	// New object for NodeSDK-Base, "IdentityContext", this object
	// combines the old "TransactionID" and the Clients "UserContext"
	// into a single transaction based object needed for giving the
	// endorsement transaction an unique transaction ID, and nonce,
	// and also the user identity required when building the outbound
	// request for the fabric network
	// The user identity used must also be a signing identity unless
	// the signing is being done external to the NodeSDK-Base.
	const idx: IdentityContext = client.newIdentityContext(clientObject.user);

	// We have arguments
	const argArray: string[] = requestArgs.slice(1, -1).split(',');
	let initRequired = false;
	if (argArray[0].includes('init')) {
		initRequired = true;
	}

	// The peers and orderers will be built by the client so that common
	// connection information will come from the client object, like the mutual TLS cert/key
	const targets: Endorser[] = [];
	let discoveryHandler: DiscoveryHandler;

	try {
		// This is a new object to NodeSDK-Base. This "Proposal" object will
		// centralize the endorsement operation, including the endorsement results.
		// Proposals must be built from channel and chaincode name
		const endorsement: Endorsement = channel.newEndorsement(contractName);

		// ---- setup DISCOVERY
		endorsement.setNoPrivateReads(true);
		endorsement.addCollectionInterest('_implicit_org_Org1MSP');
		const discovery: DiscoveryService = channel.newDiscoveryService('mydiscovery');
		const discoverer: Discoverer = client.newDiscoverer('peer1-discovery');

		// ----- E N D O R S E -----
		// endorsement will have the values needed by the chaincode
		// to perform the endorsement (invoke)
		const endorsementRequest: BuildProposalRequest = {
			args: [...argArray],
			init: initRequired
		};

		// The endorsement object has the building of the request, the signing
		// and the sending steps broken out into separate API's that must
		// be called individually.
		endorsement.build(idx, endorsementRequest);
		endorsement.sign(idx);

		// unique connection information will be used to build an endpoint
		// used on connect()
		const peerNames = ccp.getPeersForChannel(channelName);
		const endpoints: Endpoint[] = [];

		for (const peerName of peerNames) {
			const peerObject = ccp.getPeer(peerName);
			const endpoint: Endpoint = client.newEndpoint({
				'url': peerObject.url,
				'pem': fs.readFileSync(peerObject.tlsCACerts.path).toString(),
				'ssl-target-name-override': peerObject.grpcOptions['ssl-target-name-override'],
			});

			endpoints.push(endpoint);

			const peer: Endorser = client.newEndorser(peerObject.grpcOptions['ssl-target-name-override']);
			await peer.connect(endpoint, {});
			targets.push(peer);

			const connectionOk: boolean = await peer.checkConnection();
			if (connectionOk) {
				BaseUtils.logMsg('Peer checkConnection test successfully');
			} else {
				BaseUtils.logAndThrow('Peer checkConnection test failed');
			}
		}

		// ----- D I S C O V E R Y -----
		await discoverer.connect(endpoints[0]);
		// use the endorsement to build the discovery request
		discovery.build(idx, {endorsement: endorsement});
		discovery.sign(idx);
		// discovery results will be based on the chaincode of the endorsement
		const discoveryResults = await discovery.send({targets: [discoverer], asLocalhost: true});

		discoveryHandler = discovery.newHandler();

		// We now have all we need, save to the clientObject
		const request: ChannelRequest = {endorsement, endpoints, idx, discoveryResults};

		if (useDiscovery) {
			request.handler = discoveryHandler;

			// check the peers on the channel have the chaincode
			const peers = channel.getEndorsers();
			for (const peer of peers) {
				if (peer.hasChaincode(contractName)) {
					BaseUtils.logMsg(`Peer ${peer.name} has chaincode ${contractName}`);
				} else {
					BaseUtils.logAndThrow(`Peer ${peer.name} does not have chaincode ${contractName}`);
				}
			}
		} else {
			request.targets = targets;
		}

		if (clientObject.requests) {
			clientObject.requests.set(requestName, request);
		} else {
			const map: Map<string, any> = new Map();
			map.set(requestName, request);
			clientObject.requests = map;
		}
<<<<<<< HEAD
	} catch (error: any) {
		BaseUtils.logMsg(`failure in buildChannelRequest: ${error.toString()}`, {});
=======
	} catch (error) {
		BaseUtils.logMsg(`failure in buildChannelRequest: ${util.inspect(error)}`, {});
>>>>>>> b67b27ca
		for (const target of targets) {
			target.disconnect();
		}
		throw error;
	}
}

export async function commitChannelRequest(requestName: string, clientName: string, channelName: string): Promise<void> {
	// Requires that the endorsement is already built and signed (performed by buildChannelRequest())
	const clientObject = retrieveClientObject(clientName);
	const client: Client = clientObject.client;

	if (clientObject.requests && clientObject.requests.has(requestName) && clientObject.channels.has(channelName)) {
		const channel = getChannel(clientObject, channelName);
		const requestObject = clientObject.requests.get(requestName);
		if (!requestObject) {
			BaseUtils.logAndThrow(`Request ${requestName} not found.`);
		}
		const ccp = clientObject.ccp;
		const endorsement = requestObject.endorsement;
		const discoveryHandler = requestObject.handler;
		const targetPeers = requestObject.targets;
		const endpoints = requestObject.endpoints || [];
		const eventer = client.newEventer('peer1-events');
		const orderer = client.newCommitter('orderer');

		try {
			// Build an endorsement request
			const endorsementRequest: SendProposalRequest = {
				targets: targetPeers,
				handler: discoveryHandler,
				requestTimeout: Constants.HUGE_TIME
			};

			// Send the signed endorsement to the requested peers.
			const endorsementResponse: ProposalResponse = await endorsement.send(endorsementRequest);
			assertNoErrors(endorsementResponse);

			// Connect to 'Eventer'
			try {
				await eventer.connect(endpoints[0], {});
				if (await eventer.checkConnection()) {
					BaseUtils.logMsg('Eventer checkConnection test successfully');
				} else {
					BaseUtils.logAndThrow('Eventer checkConnection test failed');
				}
			} catch (error: any) {
				BaseUtils.logError(`Failed to connect to channel event hub ${eventer.toString()}`);
				BaseUtils.logError(`Failed to connect ${util.inspect(error)}`);
				throw error;
			}

			// The event service is channel based
			const eventService: EventService = channel.newEventService(Constants.EVENT_HUB_DEFAULT_NAME);
			eventService.build(requestObject.idx, {});
			eventService.sign(requestObject.idx);
			const eventRequest: SendEventOptions = {
				targets: [eventer],
				requestTimeout: 10000
			};
			await eventService.send(eventRequest);

			const eventListener: any = new Promise((resolve: any, reject: any): any => {
				const handle: NodeJS.Timeout = setTimeout(() => {
					eventer.disconnect();
					// may want to unregister the tx event listener
					reject(new Error('Test application has timed out waiting for tx event'));
				}, Constants.INC_LONG);

				eventService.registerTransactionListener(
					endorsement.getTransactionId(),
					(error: any, event: any): any => {
						clearTimeout(handle);
						if (error) {
							BaseUtils.logError(`Failed to receive transaction event for ${endorsement.getTransactionId()}`, {});
							reject(error);
						}
						BaseUtils.logMsg(`Successfully received the transaction event for ${String(event.transactionId)} with status of ${String(event.status)} in block number ${String(event.blockNumber)}`, {});
						resolve('Commit success');
					},
					{}
				);
			});

			// ----- C O M M I T  S T A G E -----
			// create an endpoint with all the connection information
			const ordererName = ccp.getOrderersForChannel(channelName)[0];
			const ordererObject = ccp.getOrderer(ordererName);
			const orderEndpoint = client.newEndpoint({
				'url': ordererObject.url,
				'pem': fs.readFileSync(ordererObject.tlsCACerts.path).toString(),
				'ssl-target-name-override': ordererObject.grpcOptions['ssl-target-name-override'],
			});

			// Connect to orderer
			await orderer.connect(orderEndpoint, {});
			if (await orderer.checkConnection()) {
				BaseUtils.logMsg('Orderer checkConnection test successfully', {});
			} else {
				BaseUtils.logAndThrow('Orderer checkConnection test failed');
			}

			// Create, build, sign the commit
			// - The build returns the bytes that may be signed externally
			// -When signing internally the idx must have a user with a signing identity.
			const commit: Commit = endorsement.newCommit();
			commit.build(requestObject.idx, {});
			commit.sign(requestObject.idx);

			const commitRequest: any = {
				targets: [orderer], // could also use the orderer names
				requestTimeout: 3000
			};

			try {
				// Send commit, having started the event listener, wait for all
				const commitSubmission: any = commit.send(commitRequest);
				const commitResults: any[] = await Promise.all([eventListener, commitSubmission]);

				requestObject.results = {
					general: JSON.stringify({
						result: 'SUCCESS'
					}),
					commit: JSON.stringify({
						status: commitResults[1].status
					}),
					event: JSON.stringify({
						result: commitResults[0]
					})
				};
				BaseUtils.logMsg(' - commitChannelRequest complete');
			} catch (error) {
				// Swallow error as we might be testing a failure path, but modify request object with error msg and status
				requestObject.results = {
					general: JSON.stringify({
						result: 'FAILURE',
<<<<<<< HEAD
						msg: (error as any).toString(),
=======
						msg: util.inspect(error),
>>>>>>> b67b27ca
					})
				};
			}
		} catch (error) {
<<<<<<< HEAD
			BaseUtils.logError('sendChannelRequest failed with error', (error as any).stack);
=======
			BaseUtils.logError('sendChannelRequest failed with error', (error as Error).stack);
>>>>>>> b67b27ca
			throw error;
		} finally {
			BaseUtils.logMsg(' - commitChannelRequest finally');

			if (targetPeers) {
				for (const target of targetPeers) {
					target.disconnect();
				}
			}
			orderer.disconnect();
			eventer.disconnect();
			BaseUtils.logMsg(`- disconnected all endpoints for client object ${clientName} and request ${requestName}`);
		}
	} else {
		BaseUtils.logAndThrow(`Request named ${requestName} does not exits on client object for client ${clientName}`);
	}
}

export async function queryChannelRequest(clientName: string, channelName: string, contractName: string,
	contractArgs: string, queryName: string, checkSendingtoContract: boolean): Promise<void> {
	BaseUtils.logMsg(' -- starting clientUtils.queryChannelRequest');

	// Requires that the endorsement is already built and signed (performed by buildChannelRequest())
	const clientObject = retrieveClientObject(clientName);
	const client = clientObject.client;
	const ccp = clientObject.ccp;

	// need a queries object
	if (!clientObject.queries) {
		clientObject.queries = new Map<string, any>();
	}

	// Split args into an array to feed into the buildQueryRequest
	const argArray: string[] = contractArgs.slice(1, -1).split(',');

	if (clientObject.channels.has(channelName)) {
		const channel = getChannel(clientObject, channelName);
		const idx: IdentityContext = client.newIdentityContext(clientObject.user);

		const peerNames: string[] = ccp.getPeersForChannel(channelName);
		const targets: Endorser[] = [];

		for (const peerName of peerNames) {
			const peerObject = ccp.getPeer(peerName);
			const endpoint: Endpoint = client.newEndpoint({
				'url': peerObject.url,
				'pem': fs.readFileSync(peerObject.tlsCACerts.path).toString(),
				'ssl-target-name-override': peerObject.grpcOptions['ssl-target-name-override'],
			});

			const peer: Endorser = client.newEndorser(peerObject.grpcOptions['ssl-target-name-override']);
			await peer.connect(endpoint, {});
			targets.push(peer);

			const connectionOk: boolean = await peer.checkConnection();
			if (connectionOk) {
				BaseUtils.logMsg('Peer checkConnection test successfully');
			} else {
				BaseUtils.logAndThrow('Peer checkConnection test failed');
			}
		}

		try {
			// New query with passed contract name
			const query: Query = channel.newQuery(contractName);

			// Build and sign the query
			query.build(idx, {
				args: argArray
			});
			query.sign(idx);

			// if required, set up the peers with chaincode names to cause
			// one error and one result
			if (checkSendingtoContract) {
				if (targets[0]) {
					targets[0].discovered = true;
					BaseUtils.logError('- force peer[0] to fail the hasChaincode test ' + targets[0].name);
				}
			}

			// Send query to target peers
			const queryObject: QueryState = {};
			try {
				const queryResponse: ProposalResponse = await query.send({
					targets,
					requestTimeout: Constants.INC_LONG
				});
				BaseUtils.logError('query submission checking results');
				queryObject.results = {};
				let inc = 0;
				if (queryResponse.errors.length > 0) {
					// failure
					BaseUtils.logMsg('Query failure detected');
					queryObject.results.general = JSON.stringify({result: 'FAILURE'});
					if (checkSendingtoContract) {
						BaseUtils.logMsg('Query during chaincodecheck failure detected');
						queryObject.results.chaincodecheck = queryObject.results.general;
					}
					for (const error of queryResponse.errors) {
						queryObject.results[`peer${inc}`] = error.toString();
						BaseUtils.logMsg(`Query failure ${util.inspect(queryObject.results[`peer${inc}`])}`);
						inc++;
					}
				}
				if (queryResponse.queryResults.length > 0) {
					// Success
					BaseUtils.logMsg('Query success detected');
					queryObject.results.general = JSON.stringify({result: 'SUCCESS'});
					for (const result of queryResponse.queryResults) {
						queryObject.results[`peer${inc}`] = JSON.parse(result.toString());
						BaseUtils.logMsg(`Query results ${util.inspect(queryObject.results[`peer${inc}`])}`);
						inc++;
					}
				} else {
					BaseUtils.logMsg('No Query success detected');
				}
			} catch (error: any) {
				// Swallow error as we might be testing a failure path, but modify request object with error msg and status
				queryObject.results = {
					general: JSON.stringify({
						result: 'FAILURE',
						msg: util.inspect(error),
					})
				};
			}
			clientObject.queries.set(queryName, queryObject);
<<<<<<< HEAD
		} catch (error: any) {
			BaseUtils.logError('query submission failed with error: ', error.stack);
=======
		} catch (error) {
			BaseUtils.logError('query submission failed with error: ', (error as Error).stack);
>>>>>>> b67b27ca
			throw error;
		} finally {
			for (const target of targets) {
				target.disconnect();
			}
		}
	} else {
		BaseUtils.logAndThrow(`Channel named ${channelName} does not exits on client object for client ${clientName}`);
	}
}

export function createAdminUserForOrg(ccp: CommonConnectionProfileHelper, orgName: string): User {

	const org = ccp.getOrganization(orgName);
	if (!org) {
		throw new Error(`Could not find organization ${orgName} in configuration`);
	}

	const keyPEM = fs.readFileSync(org.adminPrivateKeyPEM.path);
	const certPEM = fs.readFileSync(org.signedCertPEM.path);

	// Create user and return
	return User.createUser(Constants.ADMIN_NAME, Constants.ADMIN_PW, org.mspid, certPEM.toString(), keyPEM.toString());
}

async function getTlsEnrollmentResponseForOrgUser(user: User, orgName: string,
	ccp: CommonConnectionProfileHelper): Promise<FabricCAServices.IEnrollResponse> {

	const caName = ccp.getCertificateAuthoritiesForOrg(orgName)[0];
	const ca = ccp.getCertificateAuthority(caName);
	const fabricCAPem: string = fs.readFileSync(ca.tlsCACerts.path).toString();
	const fabricCAEndpoint: string = ca.url;

	const tlsOptions: FabricCAServices.TLSOptions = {
		trustedRoots: [fabricCAPem],
		verify: false
	};

	const caService: FabricCAServices = new FabricCAServices(fabricCAEndpoint, tlsOptions, caName, user.getCryptoSuite());

	const request: FabricCAServices.IEnrollmentRequest = {
		enrollmentID: user.getName(),
		enrollmentSecret: user.getEnrollmentSecret(),
		profile: 'tls'
	};

	return await caService.enroll(request);
}

export function validateChannelRequestResponse(clientName: string, isRequest: boolean, requestName: string, fieldName: string,
	expectedResult: string): boolean | void {
	const clientObject: any = retrieveClientObject(clientName);

	let results: any;
	if (isRequest) {
		if (clientObject.requests && clientObject.requests.has(requestName)) {
			const requestObject: any = clientObject.requests.get(requestName);
			results = requestObject.results;
		} else {
			BaseUtils.logAndThrow(`Request named ${requestName} does not exits on client object for client ${clientName} for validation`);
		}
	} else {
		if (clientObject.queries && clientObject.queries.has(requestName)) {
			const queryObject: any = clientObject.queries.get(requestName);
			results = queryObject.results;
		} else {
			BaseUtils.logAndThrow(`Query named ${requestName} does not exits on client object for client ${clientName} for validation`);
		}
	}

	if (results) {
		const savedResult: any = results[fieldName];
		BaseUtils.logMsg(`clientUtils - fieldName: ${fieldName} - raw results of query = ${util.inspect(savedResult)}`);

		let stringResult: string;
		if (savedResult instanceof Buffer) {
			stringResult = savedResult.toString('utf8');
			BaseUtils.logMsg(`clientUtils - results of query was a Buffer = ${stringResult}`);
		} else if (typeof savedResult === 'string') {
			stringResult = savedResult.toString();
			BaseUtils.logMsg(`clientUtils - results of query was a string = ${stringResult}`);
		} else { // must be an object
			stringResult = JSON.stringify(savedResult);
			BaseUtils.logMsg(`clientUtils - results of query was an object = ${stringResult}`);
		}

		const isMatch: boolean = (stringResult.localeCompare(expectedResult) === 0);
		if (isMatch) {
			BaseUtils.logMsg(`Results match for ${requestName} of type ${fieldName}`);
		} else {
			BaseUtils.logAndThrow(`Unexpected response for ${requestName} and type ${fieldName}. Expected ${expectedResult} but had ${stringResult}`);
		}

	} else {
		BaseUtils.logAndThrow(`Response for ${requestName} does not have a results object for validation`);
	}
}

export function validateDiscoveryResponse(clientName: string, requestName: string): boolean | void {
	const clientObject: any = retrieveClientObject(clientName);

	let results: any;
	if (clientObject.requests && clientObject.requests.has(requestName)) {
		const requestObject: any = clientObject.requests.get(requestName);
		results = requestObject.discoveryResults;
	} else {
		BaseUtils.logAndThrow(`Request named ${requestName} does not exits on client object for client ${clientName} for discovery results validation`);
	}

	if (results) {
		BaseUtils.logMsg(`clientUtils - raw discovery results = ${JSON.stringify(results)}`);
		if (results.endorsement_plan && results.endorsement_plan.layouts && results.endorsement_plan.layouts.length > 0) {
			BaseUtils.logMsg(`Response for ${requestName} has an endorsement_plan`);
		} else {
			BaseUtils.logAndThrow(`Response for ${requestName} does not have an endorsement plan`);
		}

	} else {
		BaseUtils.logAndThrow(`Response for ${requestName} does not have a results object for discovery results validation`);
	}
}

export function createEventService(eventServiceName: string, clientName: string, channelName: string): void {

	// Best have a client object ready and waiting
	const clientObject = retrieveClientObject(clientName);
	const client = clientObject.client;
	const channel = getChannel(clientObject, channelName);
	const idx: IdentityContext = client.newIdentityContext(clientObject.user);

	try {
		const eventService: EventService = channel.newEventService(eventServiceName);
		if (clientObject.eventServices) {
			clientObject.eventServices.set(eventServiceName, {eventService, idx, channelName});
		} else {
			const map: Map<string, any> = new Map();
			map.set(eventServiceName, {eventService, idx, channelName});
			clientObject.eventServices = map;
		}
<<<<<<< HEAD
	} catch (error: any) {
		BaseUtils.logMsg(`failure in buildEventService: ${error.toString()}`, {});
=======
	} catch (error) {
		BaseUtils.logMsg(`failure in buildEventService: ${util.inspect(error)}`, {});
>>>>>>> b67b27ca
		throw error;
	}
}

export async function startEventService(
	blockType: 'filtered' | 'full' | 'private' | undefined,
	eventServiceName: string,
	clientName: string,
	startBlock: string,
	endBlock: string,
	start: string): Promise<void> {

	const clientObject: any = retrieveClientObject(clientName);
	const client: Client = clientObject.client;
	const ccp: CommonConnectionProfileHelper = clientObject.ccp;
	const eventServiceObject: any = clientObject.eventServices.get(eventServiceName);
	const eventService: EventService = eventServiceObject.eventService;
	const idx: IdentityContext = eventServiceObject.idx;
	const channelName: string = eventServiceObject.channelName;

	const targets: Eventer[] = [];

	try {
		const buildOptions: StartRequestOptions = {
			blockType: blockType
		};
		if (startBlock.localeCompare('NOW') === 0) {
			// do not add start block
		} else {
			buildOptions.startBlock = Number.parseInt(startBlock, 10);
		}
		if (endBlock.localeCompare('END') === 0) {
			// do not add end block
		} else {
			buildOptions.endBlock = Number.parseInt(endBlock, 10);
		}

		eventService.build(idx, buildOptions);
		eventService.sign(idx);

		const peerNames = ccp.getPeersForChannel(channelName);
		const endpoints: Endpoint[] = [];

		if (start === 'restart') {
			// we want to use the targets that we used last time
			await eventService.send();
			return;
		}

		for (const peerName of peerNames) {
			const peerObject = ccp.getPeer(peerName);
			const endpoint: Endpoint = client.newEndpoint({
				'url': peerObject.url,
				'pem': fs.readFileSync(peerObject.tlsCACerts.path).toString(),
				'ssl-target-name-override': peerObject.grpcOptions['ssl-target-name-override'],
			});

			endpoints.push(endpoint);

			const peer: Eventer = client.newEventer(peerObject.grpcOptions['ssl-target-name-override']);
			await peer.connect(endpoint, {});
			targets.push(peer);

			const connectionOk: boolean = await peer.checkConnection();
			if (connectionOk) {
				BaseUtils.logMsg('Peer checkConnection test successfully');
			} else {
				BaseUtils.logAndThrow('Peer checkConnection test failed');
			}
		}

		await eventService.send({targets: targets});
<<<<<<< HEAD
	} catch (error: any) {
		BaseUtils.logMsg(`failure in startEventService: ${error.toString()}`, {});
=======
	} catch (error) {
		BaseUtils.logMsg(`failure in startEventService: ${util.inspect(error)}`, {});
>>>>>>> b67b27ca
		for (const target of targets) {
			target.disconnect();
		}
		throw error;
	}
}

export function registerEventListener(
	eventServiceName: string, clientName: string, listenerName: string, type: string,
	startBlock: string, endBlock: string,
<<<<<<< HEAD
	chaincodeEventName: string, chaincodeName: string, count?:number): void {
=======
	chaincodeEventName: string, chaincodeName: string): void {
>>>>>>> b67b27ca

	const clientObject = retrieveClientObject(clientName);
	const eventServiceObject = clientObject.eventServices?.get(eventServiceName);
	if (!eventServiceObject) {
		BaseUtils.logAndThrow(`Event service ${eventServiceName} not found.`);
	}
	const eventService: EventService = eventServiceObject.eventService;
	let eventListeners = eventServiceObject.eventListeners;
	if (!eventListeners) {
		eventListeners = new Map();
		eventServiceObject.eventListeners = eventListeners;
	}

	BaseUtils.logMsg(`Register event listener ${listenerName}`);

	const listenerOptions: EventRegistrationOptions = {};
	if (startBlock) {
		listenerOptions.startBlock = startBlock;
	}
	if (endBlock) {
		listenerOptions.endBlock = endBlock;
	}

	try {
		const listenerObject: ListenerState = {};
		eventListeners.set(listenerName, listenerObject);
		if (type === 'block') {
			BaseUtils.logMsg(`Registering a block event with startBlock ${startBlock} endBlock ${endBlock}`);

			listenerObject.eventListener = eventService.registerBlockListener(
				(error, event) => {
					if (error) {
						BaseUtils.logMsg(`Block listener ERROR received for ${listenerName} :: ${error.toString()}`);
						listenerObject.error = error;
						return;
					}
					if (event?.endBlockReceived && listenerOptions.endBlock !== undefined) {
						if (event?.blockNumber.equals(Long.fromValue(listenerOptions.endBlock))) {
							BaseUtils.logMsg(`Endblock indication received for ${listenerName}`);
						} else {
							listenerObject.error = Error('invalid "Endblock" indication received');
							BaseUtils.logMsg(`invalid Endblock indication received for ${listenerName} with block number ${event?.blockNumber.toString()}`);
						}
						return;
					}
					if (event?.blockNumber.lessThan(Long.fromValue(listenerOptions.startBlock ?? Long.UZERO)) ||
						event?.blockNumber.greaterThan(Long.fromValue(listenerOptions.endBlock ?? Long.MAX_UNSIGNED_VALUE))) {
						listenerObject.error = Error('Block received not in range');
					}
					const results = {block: event?.blockNumber.toString()};
					listenerObject.results = results;
					BaseUtils.logMsg(`Store block event listener ${listenerName} results of ${JSON.stringify(results)}`);
				},
				listenerOptions
			);
		} else if (type === 'chaincode') {
			BaseUtils.logMsg(`Registering a chaincode event with chaincodeName ${chaincodeName} chaincodeEventName ${chaincodeEventName}`);

			let resolve: () => void;
			const completePromise = new Promise<void>((_resolve) => resolve = _resolve);

			listenerObject.eventListener = eventService.registerChaincodeListener(
				chaincodeName,
				chaincodeEventName,
				(error, event) => {
					if (error) {
						BaseUtils.logMsg(`Chaincode listener ERROR received for ${listenerName} :: ${error.toString()}`);
						if (error.toString().includes('Shutdown due to end block number has been seen')) {
							BaseUtils.logMsg(`Shutdown indication received for ${listenerName} successfully successfully from event service ${eventServiceName}`);
							return;
						}
						listenerObject.error = error;
						return;
					}
					BaseUtils.logMsg(`Chaincode listener event received for ${listenerName} :: ${util.inspect(event)}`);

					if (event?.chaincodeEvents) {
						for (const chaincodeEvent of event.chaincodeEvents) {
							if (count !== undefined) {
								count--;
							}
							const results: any = {};
							results[chaincodeEvent.eventName] = chaincodeEvent.payload ? chaincodeEvent.payload.toString() : '';
							listenerObject.results = results;
							BaseUtils.logMsg(`Store chaincode event listener ${listenerName} results of ${JSON.stringify(results)}`);
							if (count === 0) {
								resolve();
							}
						}
					}
				},
				listenerOptions
			);

			listenerObject.completePromise = completePromise;

		} else if (type === 'transaction') {
			BaseUtils.logMsg('Registering a transaction event for all transactions');

			listenerObject.eventListener = eventService.registerTransactionListener(
				'all',
				// eslint-disable-next-line @typescript-eslint/no-unused-vars
				(error, event) => {
					if (error) {
						if (error.toString().includes('Shutdown due to end block number has been seen')) {
							BaseUtils.logMsg(`Shutdown indication received for ${listenerName} successfully successfully from event service ${eventServiceName}`);
							return;
						}
						listenerObject.error = error;
						return;
					}
					const transactionResults = listenerObject.results || {};
					transactionResults.transaction = (Number.parseInt(transactionResults.transaction || '0', 10) + 1).toString();
					listenerObject.results = transactionResults;
					BaseUtils.logMsg(`Store event listener ${listenerName} results of ${JSON.stringify(transactionResults)}`);
				},
				listenerOptions
			);
			listenerObject.results = {transaction: '0'};
		} else {
			BaseUtils.logAndThrow(`Event listener type is not known ${type}`);
		}
<<<<<<< HEAD
	} catch (error: any) {
		BaseUtils.logMsg(`failure in registerEventListener: ${error.toString()}`, {});
=======
	} catch (error) {
		BaseUtils.logMsg(`failure in registerEventListener: ${util.inspect(error)}`, {});
>>>>>>> b67b27ca
		throw error;
	}
}

export function checkEventListenerResults(
	eventServiceName: string, clientName: string, listenerName: string,
	check: string): void {

	const clientObject: any = retrieveClientObject(clientName);
	const eventServiceObject: any = clientObject.eventServices.get(eventServiceName);
	const listenerObject: any = eventServiceObject.eventListeners.get(listenerName);

	if (listenerObject) {
		if (listenerObject.error) {
			BaseUtils.logMsg(`Received an error for ${listenerName} of ${util.inspect(listenerObject.error)}`);
			throw listenerObject.error;
		}
		if (listenerObject.results) {
			if (JSON.stringify(listenerObject.results).localeCompare(check) === 0) {
				BaseUtils.logMsg(`Results compare for eventListener ${listenerName}`);
			} else {
				BaseUtils.logAndThrow(`Results do not compare for eventListener ${listenerName} with ${JSON.stringify(listenerObject.results)}`);
			}
		} else {
			BaseUtils.logAndThrow(`No results for eventListener ${listenerName}`);
		}
	} else {
		BaseUtils.logAndThrow(`Listener object not found ${listenerName}`);
	}
}

<<<<<<< HEAD
export async function waitForEvent(
	eventServiceName: string, clientName: string, listenerName: string): Promise<void> {
	const clientObject: any = retrieveClientObject(clientName);
	const eventServiceObject: any = clientObject.eventServices.get(eventServiceName);
	const listenerObject: any = eventServiceObject.eventListeners.get(listenerName);

	if (listenerObject) {
		if (listenerObject.error) {
			BaseUtils.logMsg(`Received an error for ${listenerName} of ${util.inspect(listenerObject.error)}`);
			throw listenerObject.error;
		}
		await listenerObject.completePromise;
	} else {
		BaseUtils.logAndThrow(`Listener object not found ${listenerName}`);
	}
}

=======
>>>>>>> b67b27ca
export function disconnectEventService(
	eventServiceName: string, clientName: string): void {
	const clientObject: any = retrieveClientObject(clientName);
	const eventServiceObject: any = clientObject.eventServices.get(eventServiceName);

	eventServiceObject.eventService.close();
}

function getChannel(state: ClientState, name: string): Channel {
	const result = state.channels.get(name);
	if (!result) {
		BaseUtils.logAndThrow(`Channel ${name} not found.`);
	}
	return result;
}<|MERGE_RESOLUTION|>--- conflicted
+++ resolved
@@ -21,10 +21,6 @@
 import {CommonConnectionProfileHelper} from './commonConnectionProfileHelper';
 import {StateStore} from './stateStore';
 import * as util from 'util';
-<<<<<<< HEAD
-
-=======
->>>>>>> b67b27ca
 
 const stateStore: StateStore = StateStore.getInstance();
 
@@ -74,10 +70,7 @@
 		block?: string;
 		transaction?: string;
 	},
-<<<<<<< HEAD
 	completePromise?: Promise<void>;
-=======
->>>>>>> b67b27ca
 }
 
 function assertNoErrors(endorsementResults: ProposalResponse): void {
@@ -272,13 +265,9 @@
 			map.set(requestName, request);
 			clientObject.requests = map;
 		}
-<<<<<<< HEAD
-	} catch (error: any) {
-		BaseUtils.logMsg(`failure in buildChannelRequest: ${error.toString()}`, {});
-=======
+
 	} catch (error) {
 		BaseUtils.logMsg(`failure in buildChannelRequest: ${util.inspect(error)}`, {});
->>>>>>> b67b27ca
 		for (const target of targets) {
 			target.disconnect();
 		}
@@ -415,20 +404,12 @@
 				requestObject.results = {
 					general: JSON.stringify({
 						result: 'FAILURE',
-<<<<<<< HEAD
-						msg: (error as any).toString(),
-=======
 						msg: util.inspect(error),
->>>>>>> b67b27ca
 					})
 				};
 			}
 		} catch (error) {
-<<<<<<< HEAD
-			BaseUtils.logError('sendChannelRequest failed with error', (error as any).stack);
-=======
 			BaseUtils.logError('sendChannelRequest failed with error', (error as Error).stack);
->>>>>>> b67b27ca
 			throw error;
 		} finally {
 			BaseUtils.logMsg(' - commitChannelRequest finally');
@@ -556,13 +537,8 @@
 				};
 			}
 			clientObject.queries.set(queryName, queryObject);
-<<<<<<< HEAD
-		} catch (error: any) {
-			BaseUtils.logError('query submission failed with error: ', error.stack);
-=======
 		} catch (error) {
 			BaseUtils.logError('query submission failed with error: ', (error as Error).stack);
->>>>>>> b67b27ca
 			throw error;
 		} finally {
 			for (const target of targets) {
@@ -702,13 +678,8 @@
 			map.set(eventServiceName, {eventService, idx, channelName});
 			clientObject.eventServices = map;
 		}
-<<<<<<< HEAD
-	} catch (error: any) {
-		BaseUtils.logMsg(`failure in buildEventService: ${error.toString()}`, {});
-=======
 	} catch (error) {
 		BaseUtils.logMsg(`failure in buildEventService: ${util.inspect(error)}`, {});
->>>>>>> b67b27ca
 		throw error;
 	}
 }
@@ -781,13 +752,8 @@
 		}
 
 		await eventService.send({targets: targets});
-<<<<<<< HEAD
-	} catch (error: any) {
-		BaseUtils.logMsg(`failure in startEventService: ${error.toString()}`, {});
-=======
 	} catch (error) {
 		BaseUtils.logMsg(`failure in startEventService: ${util.inspect(error)}`, {});
->>>>>>> b67b27ca
 		for (const target of targets) {
 			target.disconnect();
 		}
@@ -798,12 +764,8 @@
 export function registerEventListener(
 	eventServiceName: string, clientName: string, listenerName: string, type: string,
 	startBlock: string, endBlock: string,
-<<<<<<< HEAD
 	chaincodeEventName: string, chaincodeName: string, count?:number): void {
-=======
-	chaincodeEventName: string, chaincodeName: string): void {
->>>>>>> b67b27ca
-
+  
 	const clientObject = retrieveClientObject(clientName);
 	const eventServiceObject = clientObject.eventServices?.get(eventServiceName);
 	if (!eventServiceObject) {
@@ -846,6 +808,7 @@
 							listenerObject.error = Error('invalid "Endblock" indication received');
 							BaseUtils.logMsg(`invalid Endblock indication received for ${listenerName} with block number ${event?.blockNumber.toString()}`);
 						}
+          
 						return;
 					}
 					if (event?.blockNumber.lessThan(Long.fromValue(listenerOptions.startBlock ?? Long.UZERO)) ||
@@ -925,13 +888,8 @@
 		} else {
 			BaseUtils.logAndThrow(`Event listener type is not known ${type}`);
 		}
-<<<<<<< HEAD
-	} catch (error: any) {
-		BaseUtils.logMsg(`failure in registerEventListener: ${error.toString()}`, {});
-=======
 	} catch (error) {
 		BaseUtils.logMsg(`failure in registerEventListener: ${util.inspect(error)}`, {});
->>>>>>> b67b27ca
 		throw error;
 	}
 }
@@ -963,7 +921,6 @@
 	}
 }
 
-<<<<<<< HEAD
 export async function waitForEvent(
 	eventServiceName: string, clientName: string, listenerName: string): Promise<void> {
 	const clientObject: any = retrieveClientObject(clientName);
@@ -981,8 +938,6 @@
 	}
 }
 
-=======
->>>>>>> b67b27ca
 export function disconnectEventService(
 	eventServiceName: string, clientName: string): void {
 	const clientObject: any = retrieveClientObject(clientName);
